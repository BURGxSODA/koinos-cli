--- conflicted
+++ resolved
@@ -8,11 +8,7 @@
 
 `help <command-name>` will show a help message for the given command.
 
-<<<<<<< HEAD
 Some commands require a node RPC endpoint. This can be specified either when starting the cli with '--rpc' command line switch, or with the `connect` command from within the cli. Both take an endpoint url.
-=======
-Some commands require a node rpc endpoint. This can be specified either when starting the cli with '--rpc' command line switch, or with the `connect` command from within the cli. Both take an endpoint url.
->>>>>>> 5c98cedd
 
 There is a public RPC server that may be used for testing at this address: `http://192.241.131.189:8080`
 
@@ -58,12 +54,4 @@
 
 To build the cli from source, you will need Go version 1.15 or higher.
 
-<<<<<<< HEAD
-From the root of the repository, simply run the command `go build -o koinos-cli-wallet cmd/cli-wallet/main.go`
-=======
 From the root of the repository, simply run the command `go build -o koinos-cli cmd/cli/main.go`
-
-## Public RPC server
-
-There is a public RPC server that may be used for testing at this address: http://192.241.131.189:8080
->>>>>>> 5c98cedd
