package cli

import (
	"context"
	"encoding/base64"
	"encoding/json"
	"errors"
	"fmt"
	"io/ioutil"
	"os"
	"sort"
	"strconv"
	"time"

	"github.com/btcsuite/btcutil/base58"
	"github.com/koinos/koinos-cli/internal/cliutil"
	"github.com/koinos/koinos-proto-golang/koinos/chain"
	"github.com/koinos/koinos-proto-golang/koinos/protocol"
	"github.com/koinos/koinos-util-golang/rpc"
	"github.com/shopspring/decimal"

	util "github.com/koinos/koinos-util-golang"
)

// CommandSet represents a set of commands for the parser
type CommandSet struct {
	Commands     []*CommandDeclaration
	Name2Command map[string]*CommandDeclaration

	// Revision is incremented every time a command is added or removed, for simple versioning
	Revision int
}

// NewCommandSet creates a new command set
func NewCommandSet() *CommandSet {
	cs := &CommandSet{}
	cs.Commands = make([]*CommandDeclaration, 0)
	cs.Name2Command = make(map[string]*CommandDeclaration)

	return cs
}

// AddCommand add a command to the command set
func (cs *CommandSet) AddCommand(decl *CommandDeclaration) {
	cs.Commands = append(cs.Commands, decl)
	cs.Name2Command[decl.Name] = decl
	cs.Revision++
}

// List returns an alphabetized list of commands. The pretty argument makes it return the commands in neat columns with the descriptions
func (cs *CommandSet) List(pretty bool) []string {
	names := make([]string, 0)
	longest := 0

	// Compile the names, and find the longest
	for _, c := range cs.Commands {
		if c.Hidden {
			continue
		}

		names = append(names, c.Name)
		if len(c.Name) > longest {
			longest = len(c.Name)
		}
	}

	// Alphabetize the list
	sort.Strings(names)

	// If no pretty output, just return the list
	if !pretty {
		return names
	}

	// If pretty output, add descriptions
	o := make([]string, 0)
	for _, name := range names {
		o = append(o, fmt.Sprintf("%*s - %s", -longest, name, cs.Name2Command[name].Description))
	}

	return o
}

// ----------------------------------------------------------------------------
// Command Declarations
// ----------------------------------------------------------------------------

// All commands should be declared here

// NewKoinosCommandSet creates the base set of commands used by the wallet
func NewKoinosCommandSet() *CommandSet {
	cs := NewCommandSet()

	cs.AddCommand(NewCommandDeclaration("address", "Show the currently opened wallet's address", false, NewAddressCommand))
	cs.AddCommand(NewCommandDeclaration("connect", "Connect to an RPC endpoint", false, NewConnectCommand, *NewCommandArg("url", StringArg)))
	cs.AddCommand(NewCommandDeclaration("close", "Close the currently open wallet (lock also works)", false, NewCloseCommand))
	cs.AddCommand(NewCommandDeclaration("lock", "Synonym for close", true, NewCloseCommand))
	cs.AddCommand(NewCommandDeclaration("create", "Create and open a new wallet file", false, NewCreateCommand, *NewCommandArg("filename", FileArg), *NewOptionalCommandArg("password", StringArg)))
	cs.AddCommand(NewCommandDeclaration("disconnect", "Disconnect from RPC endpoint", false, NewDisconnectCommand))
	cs.AddCommand(NewCommandDeclaration("generate", "Generate and display a new private key", false, NewGenerateKeyCommand))
	cs.AddCommand(NewCommandDeclaration("help", "Show help on a given command", false, NewHelpCommand, *NewCommandArg("command", CmdNameArg)))
	cs.AddCommand(NewCommandDeclaration("import", "Import a WIF private key to a new wallet file", false, NewImportCommand, *NewCommandArg("private-key", StringArg), *NewCommandArg("filename", FileArg), *NewOptionalCommandArg("password", StringArg)))
	cs.AddCommand(NewCommandDeclaration("list", "List available commands", false, NewListCommand))
	cs.AddCommand(NewCommandDeclaration("upload", "Upload a smart contract", false, NewUploadContractCommand, *NewCommandArg("filename", FileArg), *NewOptionalCommandArg("abi-filename", FileArg), *NewOptionalCommandArg("override-authorize-call-contract", BoolArg), *NewOptionalCommandArg("override-authorize-transaction-application", BoolArg), *NewOptionalCommandArg("override-authorize-upload-contract", BoolArg)))
	cs.AddCommand(NewCommandDeclaration("call", "Call a smart contract", false, NewCallCommand, *NewCommandArg("contract-id", StringArg), *NewCommandArg("entry-point", HexArg), *NewCommandArg("arguments", StringArg)))
	cs.AddCommand(NewCommandDeclaration("open", "Open a wallet file (unlock also works)", false, NewOpenCommand, *NewCommandArg("filename", FileArg), *NewOptionalCommandArg("password", StringArg)))
	cs.AddCommand(NewCommandDeclaration("unlock", "Synonym for open", true, NewOpenCommand, *NewCommandArg("filename", FileArg), *NewOptionalCommandArg("password", StringArg)))
	cs.AddCommand(NewCommandDeclaration("nonce", "Set nonce for transactions. 'auto' will default to querying for nonce. Blank nonce to view", false, NewNonceCommand, *NewOptionalCommandArg("nonce", StringArg)))
	cs.AddCommand(NewCommandDeclaration("chain_id", "Set chain id in base64 for transactions. 'auto' will default to querying for chain id. Blank id to view", false, NewChainIDCommand, *NewOptionalCommandArg("id", StringArg)))
	cs.AddCommand(NewCommandDeclaration("payer", "Set the payer address for transactions. 'me' will default to current wallet. Blank address to view", false, NewPayerCommand, *NewOptionalCommandArg("payer", AddressArg)))
	cs.AddCommand(NewCommandDeclaration("private", "Show the currently opened wallet's private key", false, NewPrivateCommand))
	cs.AddCommand(NewCommandDeclaration("public", "Show the currently opened wallet's public key", false, NewPublicCommand))
	cs.AddCommand(NewCommandDeclaration("rclimit", "Set or show the current rc limit. Give no limit to see current value. Give limit as either mana or a percent (i.e. 80%).", false, NewRcLimitCommand, *NewOptionalCommandArg("limit", StringArg)))
	cs.AddCommand(NewCommandDeclaration("read", "Read from a smart contract", false, NewReadCommand, *NewCommandArg("contract-id", StringArg), *NewCommandArg("entry-point", StringArg), *NewCommandArg("arguments", StringArg)))
	cs.AddCommand(NewCommandDeclaration("register", "Register a smart contract's commands", false, NewRegisterCommand, *NewCommandArg("name", ContractNameArg), *NewCommandArg("address", AddressArg), *NewOptionalCommandArg("abi-filename", FileArg)))
	cs.AddCommand(NewCommandDeclaration("register_token", "Register a token's commands", false, NewRegisterTokenCommand, *NewCommandArg("name", ContractNameArg), *NewCommandArg("address", AddressArg), *NewOptionalCommandArg("symbol", StringArg), *NewOptionalCommandArg("precision", StringArg)))
	cs.AddCommand(NewCommandDeclaration("account_rc", "Get the current resource credits for a given address (open wallet if blank)", false, NewAccountRcCommand, *NewOptionalCommandArg("address", AddressArg)))
	cs.AddCommand(NewCommandDeclaration("set_system_call", "Set a system call to a new contract and entry point", false, NewSetSystemCallCommand, *NewCommandArg("system-call", StringArg), *NewCommandArg("contract-id", AddressArg), *NewCommandArg("entry-point", HexArg)))
	cs.AddCommand(NewCommandDeclaration("set_system_contract", "Change a contract's permission level between user and system", false, NewSetSystemContractCommand, *NewCommandArg("contract-id", AddressArg), *NewCommandArg("system-contract", BoolArg)))
	cs.AddCommand(NewCommandDeclaration("session", "Create or manage a transaction session (begin, submit, cancel, or view)", false, NewSessionCommand, *NewCommandArg("command", StringArg)))
	cs.AddCommand(NewCommandDeclaration("submit_transaction", "Submit a transaction from base64 data", false, NewSubmitCommand, *NewCommandArg("transaction", StringArg)))
	cs.AddCommand(NewCommandDeclaration("sleep", "Sleep for the given number seconds", true, NewSleepCommand, *NewCommandArg("seconds", AmountArg)))
	cs.AddCommand(NewCommandDeclaration("exit", "Exit the wallet (quit also works)", false, NewExitCommand))
	cs.AddCommand(NewCommandDeclaration("quit", "Synonym for exit", true, NewExitCommand))

	return cs
}

// ----------------------------------------------------------------------------
// Command Implementations
// ----------------------------------------------------------------------------

// All commands should be implemented here

// ----------------------------------------------------------------------------
// Close Command
// ----------------------------------------------------------------------------

// CloseCommand is a command that closes an open wallet
type CloseCommand struct {
}

// NewCloseCommand creates a new close object
func NewCloseCommand(inv *CommandParseResult) Command {
	return &CloseCommand{}
}

// Execute closes the wallet
func (c *CloseCommand) Execute(ctx context.Context, ee *ExecutionEnvironment) (*ExecutionResult, error) {
	if !ee.IsWalletOpen() {
		return nil, fmt.Errorf("%w: cannot close", cliutil.ErrWalletClosed)
	}

	// Close the wallet
	ee.CloseWallet()

	result := NewExecutionResult()
	result.AddMessage("Wallet closed")

	return result, nil
}

// ----------------------------------------------------------------------------
// Connect Command
// ----------------------------------------------------------------------------

// ConnectCommand is a command that connects to an RPC endpoint
type ConnectCommand struct {
	URL string
}

// NewConnectCommand creates a new connect object
func NewConnectCommand(inv *CommandParseResult) Command {
	return &ConnectCommand{URL: *inv.Args["url"]}
}

// Execute connects to an RPC endpoint
func (c *ConnectCommand) Execute(ctx context.Context, ee *ExecutionEnvironment) (*ExecutionResult, error) {
	rpc := rpc.NewKoinosRPCClient(c.URL)
	ee.RPCClient = rpc

	// TODO: Ensure connection (some sort of ping?)
	// Issue #20

	result := NewExecutionResult()
	result.AddMessage(fmt.Sprintf("Connected to endpoint %s", c.URL))

	return result, nil
}

// ----------------------------------------------------------------------------
// Disonnect Command
// ----------------------------------------------------------------------------

// DisconnectCommand is a command that disconnects from an RPC endpoint
type DisconnectCommand struct {
}

// NewDisconnectCommand creates a new disconnect object
func NewDisconnectCommand(inv *CommandParseResult) Command {
	return &DisconnectCommand{}
}

// Execute disconnects from an RPC endpoint
func (c *DisconnectCommand) Execute(ctx context.Context, ee *ExecutionEnvironment) (*ExecutionResult, error) {
	if !ee.IsOnline() {
		return nil, fmt.Errorf("%w: cannot disconnect", cliutil.ErrOffline)
	}

	// Disconnect from the RPC endpoint
	ee.RPCClient = nil

	result := NewExecutionResult()
	result.AddMessage("Disconnected")

	return result, nil
}

// ----------------------------------------------------------------------------
// Exit Command
// ----------------------------------------------------------------------------

// ExitCommand is a command that exits the CLI
type ExitCommand struct {
}

// NewExitCommand creates a new exit object
func NewExitCommand(inv *CommandParseResult) Command {
	return &ExitCommand{}
}

// Execute exits the CLI
func (c *ExitCommand) Execute(ctx context.Context, ee *ExecutionEnvironment) (*ExecutionResult, error) {
	os.Exit(0)
	return nil, nil
}

// ----------------------------------------------------------------------------
// Generate Key Command
// ----------------------------------------------------------------------------

// GenerateKeyCommand is a command that generates anonymous keys
type GenerateKeyCommand struct {
}

// NewGenerateKeyCommand creates a new exit object
func NewGenerateKeyCommand(inv *CommandParseResult) Command {
	return &GenerateKeyCommand{}
}

// Execute generates anonymous keys
func (c *GenerateKeyCommand) Execute(ctx context.Context, ee *ExecutionEnvironment) (*ExecutionResult, error) {
	k, err := util.GenerateKoinosKey()
	if err != nil {
		return nil, err
	}

	result := NewExecutionResult()
	result.AddMessage("New key generated\nThis is only shown once, make sure to record this information\n---")
	result.AddMessage(fmt.Sprintf("Address: %s", base58.Encode(k.AddressBytes())))
	result.AddMessage(fmt.Sprintf("Public : %s", base64.URLEncoding.EncodeToString(k.PublicBytes())))
	result.AddMessage(fmt.Sprintf("Private: %s", k.Private()))

	return result, nil
}

// ----------------------------------------------------------------------------
// Upload Contract Command
// ----------------------------------------------------------------------------

// UploadContractCommand is a command that uploads a smart contract
type UploadContractCommand struct {
	Filename                         string
	ABIFilename                      *string
	AuthorizesCallContract           *string
	AuthorizesTransactionApplication *string
	AuthorizesUploadContract         *string
}

// NewUploadContractCommand creates an upload contract object
func NewUploadContractCommand(inv *CommandParseResult) Command {
	return &UploadContractCommand{
		Filename:                         *inv.Args["filename"],
		ABIFilename:                      inv.Args["abi-filename"],
		AuthorizesCallContract:           inv.Args["override-authorize-call-contract"],
		AuthorizesTransactionApplication: inv.Args["override-authorize-transaction-application"],
		AuthorizesUploadContract:         inv.Args["override-authorize-upload-contract"],
	}
}

// Execute uploads a contract
func (c *UploadContractCommand) Execute(ctx context.Context, ee *ExecutionEnvironment) (*ExecutionResult, error) {
	if !ee.IsWalletOpen() {
		return nil, fmt.Errorf("%w: cannot upload contract", cliutil.ErrWalletClosed)
	}

	if !ee.IsOnline() && !ee.Session.IsValid() {
		return nil, fmt.Errorf("%w: cannot upload contract", cliutil.ErrOffline)
	}

	// Check if the wallet already exists
	if _, err := os.Stat(c.Filename); os.IsNotExist(err) {
		return nil, fmt.Errorf("%w: %s", cliutil.ErrFileNotFound, c.Filename)
	}

	wasmBytes, err := ioutil.ReadFile(c.Filename)
	if err != nil {
		return nil, err
	}

	// Make the upload contract operation
	uco := &protocol.UploadContractOperation{
		ContractId: ee.Key.AddressBytes(),
		Bytecode:   wasmBytes,
	}

	// Load the ABI if given
	if c.ABIFilename != nil {
		abiFile, err := os.Open(*c.ABIFilename)
		if err != nil {
			return nil, fmt.Errorf("%w: %s", cliutil.ErrInvalidABI, err)
		}

		defer abiFile.Close()

		abiBytes, err := ioutil.ReadAll(abiFile)
		if err != nil {
			return nil, fmt.Errorf("%w: %s", cliutil.ErrInvalidABI, err)
		}

		// Do a sanity check to make sure the abi file deserializes properly
		var abi ABI
		err = json.Unmarshal(abiBytes, &abi)
		if err != nil {
			return nil, fmt.Errorf("%w: %s", cliutil.ErrInvalidABI, err)
		}

		uco.Abi = string(abiBytes)
	}

	// parse AuthorizesCallContract if given
	if c.AuthorizesCallContract != nil {
		authorizesCallContract, err := strconv.ParseBool(*c.AuthorizesCallContract)
		if err != nil {
			return nil, err
		}

		uco.AuthorizesCallContract = authorizesCallContract
	}

	// parse AuthorizesTransactionApplication if given
	if c.AuthorizesTransactionApplication != nil {
		authorizesTransactionApplication, err := strconv.ParseBool(*c.AuthorizesTransactionApplication)
		if err != nil {
			return nil, err
		}

		uco.AuthorizesTransactionApplication = authorizesTransactionApplication
	}

	// parse AuthorizesUploadContract if given
	if c.AuthorizesUploadContract != nil {
		authorizesUploadContract, err := strconv.ParseBool(*c.AuthorizesUploadContract)
		if err != nil {
			return nil, err
		}

		uco.AuthorizesUploadContract = authorizesUploadContract
	}

	// Make the operation object
	op := &protocol.Operation{
		Op: &protocol.Operation_UploadContract{
			UploadContract: uco,
		},
	}

	result := NewExecutionResult()
	result.AddMessage(fmt.Sprintf("Contract uploaded with address %s", base58.Encode(ee.Key.AddressBytes())))

	err = ee.Session.AddOperation(op, fmt.Sprintf("Upload contract with address %s", base58.Encode(ee.Key.AddressBytes())))
	if err == nil {
		result.AddMessage("Adding operation to transaction session")
	}
	if err != nil {
		err := ee.SubmitTransaction(ctx, result, op)
		if err != nil {
			return nil, fmt.Errorf("cannot upload contract, %w", err)
		}
	}

	return result, nil
}

// ----------------------------------------------------------------------------
// Create
// ----------------------------------------------------------------------------

// CreateCommand is a command that creates a new wallet
type CreateCommand struct {
	Filename string
	Password *string
}

// NewCreateCommand creates a new create object
func NewCreateCommand(inv *CommandParseResult) Command {
	return &CreateCommand{Filename: *inv.Args["filename"], Password: inv.Args["password"]}
}

// Execute creates a new wallet
func (c *CreateCommand) Execute(ctx context.Context, ee *ExecutionEnvironment) (*ExecutionResult, error) {

	// Check if the wallet already exists
	if _, err := os.Stat(c.Filename); !os.IsNotExist(err) {
		return nil, fmt.Errorf("%w: %s", cliutil.ErrWalletExists, c.Filename)
	}

	// Generate new key
	key, err := util.GenerateKoinosKey()
	if err != nil {
		return nil, err
	}

	// Create the wallet file
	file, err := os.Create(c.Filename)
	if err != nil {
		return nil, err
	}

	// Get the password
	pass, err := cliutil.GetPassword(c.Password)
	if err != nil {
		return nil, err
	}

	// Write the key to the wallet file
	err = cliutil.CreateWalletFile(file, pass, key.PrivateBytes())
	if err != nil {
		return nil, err
	}

	// Set the wallet keys
	ee.Key = key

	result := NewExecutionResult()
	result.AddMessage(fmt.Sprintf("Created and opened new wallet: %s", c.Filename))
	result.AddMessage(fmt.Sprintf("Address: %s", base58.Encode(key.AddressBytes())))

	return result, nil
}

// ----------------------------------------------------------------------------
// Import
// ----------------------------------------------------------------------------

// ImportCommand is a command that imports a private key to a wallet
type ImportCommand struct {
	Filename   string
	Password   *string
	PrivateKey string
}

// NewImportCommand creates a new import object
func NewImportCommand(inv *CommandParseResult) Command {
	return &ImportCommand{Filename: *inv.Args["filename"], Password: inv.Args["password"], PrivateKey: *inv.Args["private-key"]}
}

// Execute creates a new wallet
func (c *ImportCommand) Execute(ctx context.Context, ee *ExecutionEnvironment) (*ExecutionResult, error) {
	// Check if the wallet already exists
	if _, err := os.Stat(c.Filename); !os.IsNotExist(err) {
		return nil, fmt.Errorf("%w: %s", cliutil.ErrWalletExists, c.Filename)
	}

	// Convert the private key to bytes
	keyBytes, err := util.DecodeWIF(c.PrivateKey)
	if err != nil {
		return nil, err
	}

	// Create the key
	key, err := util.NewKoinosKeysFromBytes(keyBytes)
	if err != nil {
		return nil, err
	}

	// Create the wallet file
	file, err := os.Create(c.Filename)
	if err != nil {
		return nil, err
	}

	// Get the password
	pass, err := cliutil.GetPassword(c.Password)
	if err != nil {
		return nil, err
	}

	// Write the key to the wallet file
	err = cliutil.CreateWalletFile(file, pass, key.PrivateBytes())
	if err != nil {
		return nil, err
	}

	// Set the wallet keys
	ee.Key = key

	result := NewExecutionResult()
	result.AddMessage(fmt.Sprintf("Created and opened new wallet: %s", c.Filename))
	result.AddMessage(fmt.Sprintf("Address: %s", base58.Encode(key.AddressBytes())))

	return result, nil
}

// ----------------------------------------------------------------------------
// Address Command
// ----------------------------------------------------------------------------

// AddressCommand is a command that shows the currently opened wallet's address and private key
type AddressCommand struct {
}

// NewAddressCommand creates a new address command object
func NewAddressCommand(inv *CommandParseResult) Command {
	return &AddressCommand{}
}

// Execute shows wallet address
func (c *AddressCommand) Execute(ctx context.Context, ee *ExecutionEnvironment) (*ExecutionResult, error) {
	if !ee.IsWalletOpen() {
		return nil, fmt.Errorf("%w: cannot show address", cliutil.ErrWalletClosed)
	}

	result := NewExecutionResult()
	result.AddMessage(fmt.Sprintf("Wallet address: %s", base58.Encode(ee.Key.AddressBytes())))

	return result, nil
}

// ----------------------------------------------------------------------------
// Private Command
// ----------------------------------------------------------------------------

// PrivateCommand is a command that shows the currently opened wallet's address and private key
type PrivateCommand struct {
}

// NewPrivateCommand creates a new private command object
func NewPrivateCommand(inv *CommandParseResult) Command {
	return &PrivateCommand{}
}

// Execute shows wallet private key
func (c *PrivateCommand) Execute(ctx context.Context, ee *ExecutionEnvironment) (*ExecutionResult, error) {
	if !ee.IsWalletOpen() {
		return nil, fmt.Errorf("%w: cannot show private key", cliutil.ErrWalletClosed)
	}

	result := NewExecutionResult()
	result.AddMessage(fmt.Sprintf("Private key: %s", ee.Key.Private()))

	return result, nil
}

// ----------------------------------------------------------------------------
// Public Command
// ----------------------------------------------------------------------------

// PublicCommand is a command that shows the currently opened wallet's public
type PublicCommand struct {
}

// NewPublicCommand creates a new public command object
func NewPublicCommand(inv *CommandParseResult) Command {
	return &PublicCommand{}
}

// Execute shows wallet public key
func (c *PublicCommand) Execute(ctx context.Context, ee *ExecutionEnvironment) (*ExecutionResult, error) {
	if !ee.IsWalletOpen() {
		return nil, fmt.Errorf("%w: cannot show public key", cliutil.ErrWalletClosed)
	}

	result := NewExecutionResult()
	result.AddMessage(fmt.Sprintf("Public key: %s", base64.URLEncoding.EncodeToString(ee.Key.PublicBytes())))

	return result, nil
}

// ----------------------------------------------------------------------------
// Help
// ----------------------------------------------------------------------------

// HelpCommand is a command that displays help for a given command
type HelpCommand struct {
	Command string
}

// NewHelpCommand creates a new help command object
func NewHelpCommand(inv *CommandParseResult) Command {
	return &HelpCommand{Command: *inv.Args["command"]}
}

// Execute displays help for a given command
func (c *HelpCommand) Execute(ctx context.Context, ee *ExecutionEnvironment) (*ExecutionResult, error) {
	decl, ok := ee.Parser.Commands.Name2Command[string(c.Command)]

	if !ok {
		return nil, fmt.Errorf("%w: cannot show help for %s", cliutil.ErrUnknownCommand, c.Command)
	}

	result := NewExecutionResult()
	result.AddMessage(decl.Description)
	result.AddMessage(fmt.Sprintf("Usage: %s", decl))

	return result, nil
}

// ----------------------------------------------------------------------------
// Submit Command
// ----------------------------------------------------------------------------

// ConnectCommand is a command that connects to an RPC endpoint
type SubmitCommand struct {
	Transaction string
}

// NewConnectCommand creates a new connect object
func NewSubmitCommand(inv *CommandParseResult) Command {
	return &SubmitCommand{Transaction: *inv.Args["transaction"]}
}

// Execute connects to an RPC endpoint
func (c *SubmitCommand) Execute(ctx context.Context, ee *ExecutionEnvironment) (*ExecutionResult, error) {
	result := NewExecutionResult()

	if !ee.IsOnline() {
		return nil, fmt.Errorf("%w: cannot submit transaction", cliutil.ErrOffline)
	}

	// Unmarshal the transaction
	data, err := base64.StdEncoding.DecodeString(c.Transaction)
	if err != nil {
		return nil, err
	}

	transaction := &protocol.Transaction{}
	err = proto.Unmarshal(data, transaction)
	if err != nil {
		return nil, err
	}

	receipt, err := ee.RPCClient.SubmitTransaction(ctx, transaction, true)
	if err != nil {
		return nil, err
	}

	result.AddMessage(cliutil.TransactionReceiptToString(receipt, len(transaction.GetOperations())))

	return result, nil
}

// ----------------------------------------------------------------------------
// Call Command
// ----------------------------------------------------------------------------

// CallCommand is a command that calls a contract method
type CallCommand struct {
	ContractID string
	EntryPoint string
	Arguments  string
}

// NewCallCommand calls a contract method
func NewCallCommand(inv *CommandParseResult) Command {
	return &CallCommand{
		ContractID: *inv.Args["contract-id"],
		EntryPoint: *inv.Args["entry-point"],
		Arguments:  *inv.Args["arguments"],
	}
}

// Execute a contract call
func (c *CallCommand) Execute(ctx context.Context, ee *ExecutionEnvironment) (*ExecutionResult, error) {
	if !ee.IsWalletOpen() {
		return nil, fmt.Errorf("%w: cannot call contract", cliutil.ErrWalletClosed)
	}

	if !ee.IsOnline() && !ee.Session.IsValid() {
		return nil, fmt.Errorf("%w: cannot call", cliutil.ErrOffline)
	}

	entryPoint, err := strconv.ParseUint(c.EntryPoint[2:], 16, 32)
	if err != nil {
		return nil, err
	}

	contractID := base58.Decode(c.ContractID)
	if len(contractID) == 0 {
		return nil, errors.New("could not parse contract id")
	}

	// Get the argument bytes
	argumentBytes, err := base64.StdEncoding.DecodeString(c.Arguments)
	if err != nil {
		return nil, err
	}

	op := &protocol.Operation{
		Op: &protocol.Operation_CallContract{
			CallContract: &protocol.CallContractOperation{
				ContractId: contractID,
				EntryPoint: uint32(entryPoint),
				Args:       argumentBytes,
			},
		},
	}

	result := NewExecutionResult()
	result.AddMessage(fmt.Sprintf("Calling contract %s at entry point: %s with arguments %s", c.ContractID, c.EntryPoint, c.Arguments))

	err = ee.Session.AddOperation(op, fmt.Sprintf("Call contract %s at entry point: %s with arguments %s", c.ContractID, c.EntryPoint, c.Arguments))
	if err == nil {
		result.AddMessage("Adding operation to transaction session")
	}
	if err != nil {
		err := ee.SubmitTransaction(ctx, result, op)
		if err != nil {
			return nil, fmt.Errorf("cannot call contract, %w", err)
		}
	}

	return result, nil
}

// ----------------------------------------------------------------------------
// Open
// ----------------------------------------------------------------------------

// OpenCommand is a command that opens a wallet file
type OpenCommand struct {
	Filename string
	Password *string
}

// NewOpenCommand creates a new open command object
func NewOpenCommand(inv *CommandParseResult) Command {
	return &OpenCommand{Filename: *inv.Args["filename"], Password: inv.Args["password"]}
}

// Execute opens a wallet
func (c *OpenCommand) Execute(ctx context.Context, ee *ExecutionEnvironment) (*ExecutionResult, error) {
	// Open the wallet file
	file, err := os.Open(c.Filename)
	if err != nil {
		return nil, err
	}

	// Get the password
	pass, err := cliutil.GetPassword(c.Password)
	if err != nil {
		return nil, err
	}

	// Read the wallet file
	keyBytes, err := cliutil.ReadWalletFile(file, pass)
	if err != nil {
		return nil, fmt.Errorf("%w: check your password", cliutil.ErrWalletDecrypt)
	}

	// Create the key object
	key, err := util.NewKoinosKeysFromBytes(keyBytes)
	if err != nil {
		return nil, err
	}

	// Open the wallet
	ee.OpenWallet(key)

	result := NewExecutionResult()
	result.AddMessage(fmt.Sprintf("Opened wallet: %s", c.Filename))

	return result, nil
}

// ----------------------------------------------------------------------------
// Payer Command
// ----------------------------------------------------------------------------

// PayerCommand is a command shows or sets the current payer
type PayerCommand struct {
	Payer *string
}

// NewPayerCommand creates a new payer command object
func NewPayerCommand(inv *CommandParseResult) Command {
	payerString := inv.Args["payer"]
	return &PayerCommand{Payer: payerString}
}

// Execute shows wallet address
func (c *PayerCommand) Execute(ctx context.Context, ee *ExecutionEnvironment) (*ExecutionResult, error) {
	result := NewExecutionResult()

	// If the payer string is null, then we are showing the current payer
	if c.Payer == nil {
		if ee.IsSelfPaying() {
			if ee.IsWalletOpen() {
				result.AddMessage(fmt.Sprintf("Payer: me (%s)", base58.Encode(ee.GetPayerAddress())))
			} else {
				result.AddMessage("Payer: me")
			}
		} else {
			result.AddMessage(fmt.Sprintf("Payer: %s", base58.Encode(ee.GetPayerAddress())))
		}

		return result, nil
	}

	// Otherwise, we are setting the payer
	ee.SetPayer(*c.Payer)
	return result, nil
}

// ----------------------------------------------------------------------------
// Nonce Command
// ----------------------------------------------------------------------------

// NonceCommand is a command shows or sets the current payer
type NonceCommand struct {
	Nonce *string
}

// NewPayerCommand creates a new payer command object
func NewNonceCommand(inv *CommandParseResult) Command {
	nonceString := inv.Args["nonce"]
	return &NonceCommand{Nonce: nonceString}
}

// Execute shows wallet address
func (c *NonceCommand) Execute(ctx context.Context, ee *ExecutionEnvironment) (*ExecutionResult, error) {
	result := NewExecutionResult()

	// If the nonce string is null, then we are showing the current nonce
	if c.Nonce == nil {
		if ee.IsNonceAuto() {
			if ee.IsOnline() && ee.IsWalletOpen() {
				nonce, err := ee.GetNextNonce(ctx, false)
				if err != nil {
					return nil, err
				}
				result.AddMessage(fmt.Sprintf("Nonce: auto (next nonce: %d)", nonce))
			} else {
				result.AddMessage("Nonce: auto")
			}
		} else {
			n, err := ee.GetNextNonce(ctx, false)
			if err != nil {
				return nil, err
			}
			result.AddMessage(fmt.Sprintf("Nonce: %d", n))
		}

		return result, nil
	}

	// Otherwise, we are setting the nonce

	// If it's auto just set that
	if *c.Nonce == AutoNonce {
		ee.nonceMode = AutoNonce
		return result, nil
	}

	// Otherwise, parse the nonce to make sure it is correct
	_, err := strconv.ParseUint(*c.Nonce, 10, 64)
	if err != nil {
		return nil, fmt.Errorf("%w: nonce must either be an integer number or \"auto\"", cliutil.ErrInvalidParam)
	}

	ee.nonceMode = *c.Nonce

	return result, nil
}

// ----------------------------------------------------------------------------
// ChainID Command
// ----------------------------------------------------------------------------

// NonceCommand is a command shows or sets the current payer
type ChainIDCommand struct {
	ID *string
}

// NewPayerCommand creates a new payer command object
func NewChainIDCommand(inv *CommandParseResult) Command {
	nonceString := inv.Args["id"]
	return &ChainIDCommand{ID: nonceString}
}

// Execute shows wallet address
func (c *ChainIDCommand) Execute(ctx context.Context, ee *ExecutionEnvironment) (*ExecutionResult, error) {
	result := NewExecutionResult()

	// If the id string is null, then we are showing the current chain id
	if c.ID == nil {
		if ee.IsChainIDAuto() && ee.IsOnline() {
			chainID, err := ee.GetChainID(ctx)
			if err != nil {
				return nil, err
			}
			result.AddMessage(fmt.Sprintf("Chain ID: auto ( %s )", base64.StdEncoding.EncodeToString(chainID)))
		} else {
			result.AddMessage(fmt.Sprintf("Chain ID: %s", ee.chainID))
		}
		return result, nil
	}

	// Otherwise, we are setting the chain id

	// If it's auto just set that
	if *c.ID == AutoChainID {
		ee.chainID = AutoChainID
		return result, nil
	}

	// Make sure the chain id is valid base64
	_, err := base64.StdEncoding.DecodeString(*c.ID)
	if err != nil {
		return nil, fmt.Errorf("%w: chain id must either be a base64 string or \"auto\"", cliutil.ErrInvalidParam)
	}

	ee.chainID = *c.ID

	return result, nil
}

// ----------------------------------------------------------------------------
// RcLimit Command
// ----------------------------------------------------------------------------

// RcLimitCommand is a command that sets or checks your cuttent rc limit
type RcLimitCommand struct {
	limit *string
}

// NewRcLimitCommand creates a new rc limit command object
func NewRcLimitCommand(inv *CommandParseResult) Command {
	return &RcLimitCommand{limit: inv.Args["limit"]}
}

// Execute handles the rc limit command
func (c *RcLimitCommand) Execute(ctx context.Context, ee *ExecutionEnvironment) (*ExecutionResult, error) {
	result := NewExecutionResult()
	// If no limit given, display current
	if c.limit == nil {
		if ee.rcLimit.absolute {
			result.AddMessage(fmt.Sprintf("Current rc limit: %f", ee.rcLimit.value))
			return result, nil
		}

		// Otherwise its relative
		if !ee.IsOnline() || !ee.IsWalletOpen() {
			result.AddMessage(fmt.Sprintf("Current rc limit: %f%%", ee.rcLimit.value*100))
			return result, nil
		}

		limit, err := ee.RPCClient.GetAccountRc(ctx, ee.Key.AddressBytes())
		if err != nil {
			return nil, err
		}

		dAmount, err := util.SatoshiToDecimal(limit, cliutil.KoinPrecision)
		if err != nil {
			return nil, err
		}

		f, _ := dAmount.Mul(decimal.NewFromFloat(ee.rcLimit.value)).Float64()
		result.AddMessage(fmt.Sprintf("Current rc limit: %f%% (%f)", ee.rcLimit.value*100, f))
		return result, nil
	}

	// Otherwise we are setting the limit
	s := *c.limit
	if s[len(s)-1] == '%' {
		res, err := strconv.ParseFloat(s[:len(s)-1], 64)
		if err != nil {
			return nil, err
		}

		// Check bounds
		if res < 0 || res > 100 {
			return nil, fmt.Errorf("%w: percentage rc limit must be between 0%% and 100%%", cliutil.ErrInvalidParam)
		}

		ee.rcLimit.value = res / 100.0
		ee.rcLimit.absolute = false
		result.AddMessage(fmt.Sprintf("Set rc limit to %f%%", res))
		return result, nil
	}

	// Otherwise we are setting the absolute limit
	res, err := strconv.ParseFloat(s, 64)
	if err != nil {
		return nil, err
	}

	ee.rcLimit.value = res
	ee.rcLimit.absolute = true
	result.AddMessage(fmt.Sprintf("Set rc limit to %f", res))

	return result, nil
}

// ----------------------------------------------------------------------------
// Read
// ----------------------------------------------------------------------------

// ReadCommand is a command that reads from a contract
type ReadCommand struct {
	ContractID string
	EntryPoint string
	Arguments  string
}

// NewReadCommand creates a new read command object
func NewReadCommand(inv *CommandParseResult) Command {
	return &ReadCommand{ContractID: *inv.Args["contract-id"], EntryPoint: *inv.Args["entry-point"], Arguments: *inv.Args["arguments"]}
}

// Execute reads from a contract
func (c *ReadCommand) Execute(ctx context.Context, ee *ExecutionEnvironment) (*ExecutionResult, error) {
	if !ee.IsOnline() {
		return nil, fmt.Errorf("%w: cannot read contract", cliutil.ErrOffline)
	}

	cid := base58.Decode(c.ContractID)
	if len(cid) == 0 {
		return nil, errors.New("could not parse contract id")
	}

	// Parse the entry point (drop the 0x)
	entryPoint, err := strconv.ParseUint(c.EntryPoint[2:], 16, 32)
	if err != nil {
		return nil, err
	}

	// Serialize and assign the args
	argumentBytes, err := base64.StdEncoding.DecodeString(c.Arguments[1:])
	if err != nil {
		return nil, err
	}

	cResp, err := ee.RPCClient.ReadContract(ctx, argumentBytes, cid, uint32(entryPoint))
	if err != nil {
		return nil, err
	}

	result := NewExecutionResult()
	result.AddMessage("M" + base64.StdEncoding.EncodeToString(cResp.Result))

	return result, nil
}

// ----------------------------------------------------------------------------
// Sleep Command
// ----------------------------------------------------------------------------

// SleepCommand is a command that shows the currently opened wallet's address and private key
type SleepCommand struct {
	Duration time.Duration
}

// NewSleepCommand creates a new address command object
func NewSleepCommand(inv *CommandParseResult) Command {
	f, err := strconv.ParseFloat(*inv.Args["seconds"], 32)
	if err != nil {
		return nil
	}

	return &SleepCommand{Duration: time.Duration(f * float64(time.Second))}
}

// Execute shows wallet address
func (c *SleepCommand) Execute(ctx context.Context, ee *ExecutionEnvironment) (*ExecutionResult, error) {
	result := NewExecutionResult()
	result.AddMessage(fmt.Sprintf("Slept for %s", c.Duration))
	time.Sleep(c.Duration)

	return result, nil
}

// ----------------------------------------------------------------------------
<<<<<<< HEAD
// Transfer
// ----------------------------------------------------------------------------

// TransferCommand is a command that closes an open wallet
type TransferCommand struct {
	Address string
	Amount  string
}

// NewTransferCommand creates a new close object
func NewTransferCommand(inv *CommandParseResult) Command {
	addressString := inv.Args["to"]
	return &TransferCommand{Address: *addressString, Amount: *inv.Args["value"]}
}

// Execute transfers token
func (c *TransferCommand) Execute(ctx context.Context, ee *ExecutionEnvironment) (*ExecutionResult, error) {
	if !ee.IsWalletOpen() {
		return nil, fmt.Errorf("%w: cannot transfer", cliutil.ErrWalletClosed)
	}

	if !ee.IsOnline() && !ee.Session.IsValid() {
		return nil, fmt.Errorf("%w: cannot transfer", cliutil.ErrOffline)
	}

	// Convert the amount to a decimal
	dAmount, err := decimal.NewFromString(c.Amount)
	if err != nil {
		return nil, fmt.Errorf("%w: %s", cliutil.ErrInvalidAmount, err.Error())
	}

	// Convert the amount to satoshis
	sAmount, err := util.DecimalToSatoshi(&dAmount, cliutil.KoinPrecision)
	if err != nil {
		return nil, fmt.Errorf("%w: %s", cliutil.ErrInvalidAmount, err.Error())
	}

	// Ensure a transfer greater than zero
	if sAmount <= 0 {
		minimalAmount, _ := util.SatoshiToDecimal(1, cliutil.KoinPrecision)
		return nil, fmt.Errorf("%w: cannot transfer %s %s, amount should be greater than minimal %s (1e-%d) %s", cliutil.ErrInvalidAmount, dAmount, cliutil.KoinSymbol, minimalAmount, cliutil.KoinPrecision, cliutil.KoinSymbol)
	}

	// Setup command execution environment
	contractID := base58.Decode(cliutil.KoinContractID)
	if len(contractID) == 0 {
		panic("Invalid KOIN contract ID")
	}

	myAddress := ee.Key.AddressBytes()

	// Fetch the account's balance if we are online
	var balance uint64
	if ee.IsOnline() {
		balance, err = ee.RPCClient.GetAccountBalance(ctx, myAddress, contractID, cliutil.KoinBalanceOfEntry)
		if err != nil {
			return nil, err
		}
		dBalance, err := util.SatoshiToDecimal(balance, cliutil.KoinPrecision)
		if err != nil {
			return nil, err
		}

		// Ensure a transfer greater than opened account balance

		if balance <= sAmount {
			return nil, fmt.Errorf("%w: insufficient balance %s %s on opened wallet %s, cannot transfer %s %s", cliutil.ErrInvalidAmount, dBalance, cliutil.KoinSymbol, base58.Encode(myAddress), dAmount, cliutil.KoinSymbol)
		}
	}

	toAddress := base58.Decode(c.Address)
	if len(toAddress) == 0 {
		return nil, errors.New("could not parse address")
	}

	transferArgs := &token.TransferArguments{
		From:  myAddress,
		To:    toAddress,
		Value: uint64(sAmount),
	}

	args, err := proto.Marshal(transferArgs)
	if err != nil {
		return nil, err
	}

	op := &protocol.Operation{
		Op: &protocol.Operation_CallContract{
			CallContract: &protocol.CallContractOperation{
				ContractId: contractID,
				EntryPoint: cliutil.KoinTransferEntry,
				Args:       args,
			},
		},
	}

	result := NewExecutionResult()
	result.AddMessage(fmt.Sprintf("Transferring %s %s to %s", dAmount, cliutil.KoinSymbol, c.Address))

	err = ee.Session.AddOperation(op, fmt.Sprintf("Transfer %s %s to %s", dAmount, cliutil.KoinSymbol, c.Address))
	if err == nil {
		result.AddMessage("Adding operation to transaction session")
	}
	if err != nil {
		err := ee.SubmitTransaction(ctx, result, op)
		if err != nil {
			return nil, fmt.Errorf("cannot transfer, %w", err)
		}
	}

	return result, nil
}

// ----------------------------------------------------------------------------
=======
>>>>>>> 0727ed8a
// SetSystemCall Command
// ----------------------------------------------------------------------------

// SetSystemCallCommand is a command that sets a system call to a new contract and entry point
type SetSystemCallCommand struct {
	SystemCall string
	ContractID string
	EntryPoint string
}

// NewSetSystemCallCommand calls a contract method
func NewSetSystemCallCommand(inv *CommandParseResult) Command {
	return &SetSystemCallCommand{
		SystemCall: *inv.Args["system-call"],
		ContractID: *inv.Args["contract-id"],
		EntryPoint: *inv.Args["entry-point"],
	}
}

// Execute a contract call
func (c *SetSystemCallCommand) Execute(ctx context.Context, ee *ExecutionEnvironment) (*ExecutionResult, error) {
	if !ee.IsWalletOpen() {
		return nil, fmt.Errorf("%w: cannot call contract", cliutil.ErrWalletClosed)
	}

	if !ee.IsOnline() && !ee.Session.IsValid() {
		return nil, fmt.Errorf("%w: cannot call contract", cliutil.ErrOffline)
	}

	systemCall, err := strconv.ParseUint(c.SystemCall, 10, 32)
	if err != nil {
		if sysCall, ok := chain.SystemCallId_value[c.SystemCall]; ok {
			systemCall = uint64(sysCall)
		} else {
			return nil, fmt.Errorf("no system call: %s", c.SystemCall)
		}
	}

	entryPoint, err := strconv.ParseUint(c.EntryPoint[2:], 16, 32)
	if err != nil {
		return nil, err
	}

	contractID := base58.Decode(c.ContractID)
	if len(contractID) == 0 {
		return nil, errors.New("could not parse contract id")
	}

	op := &protocol.Operation{
		Op: &protocol.Operation_SetSystemCall{
			SetSystemCall: &protocol.SetSystemCallOperation{
				CallId: uint32(systemCall),
				Target: &protocol.SystemCallTarget{
					Target: &protocol.SystemCallTarget_SystemCallBundle{
						SystemCallBundle: &protocol.ContractCallBundle{
							ContractId: contractID,
							EntryPoint: uint32(entryPoint),
						},
					},
				},
			},
		},
	}

	result := NewExecutionResult()
	result.AddMessage(fmt.Sprintf("Setting system call %s to contract %s at entry point %s", c.SystemCall, c.ContractID, c.EntryPoint))

	err = ee.Session.AddOperation(op, fmt.Sprintf("Set system call %s to contract %s at entry point %s", c.SystemCall, c.ContractID, c.EntryPoint))
	if err == nil {
		result.AddMessage("Adding operation to transaction session")
	}
	if err != nil {
		err := ee.SubmitTransaction(ctx, result, op)
		if err != nil {
			return nil, fmt.Errorf("cannot set system call, %w", err)
		}
	}

	return result, nil
}

// ----------------------------------------------------------------------------
// SetSystemContract Command
// ----------------------------------------------------------------------------

// SetSystemContractCommand is a command that sets a system call to a new contract and entry point
type SetSystemContractCommand struct {
	ContractID     string
	SystemContract string
}

// NewSetSystemContractCommand calls a contract method
func NewSetSystemContractCommand(inv *CommandParseResult) Command {
	return &SetSystemContractCommand{
		ContractID:     *inv.Args["contract-id"],
		SystemContract: *inv.Args["system-contract"],
	}
}

// Execute a contract call
func (c *SetSystemContractCommand) Execute(ctx context.Context, ee *ExecutionEnvironment) (*ExecutionResult, error) {
	if !ee.IsWalletOpen() {
		return nil, fmt.Errorf("%w: cannot set system contract", cliutil.ErrWalletClosed)
	}

	if !ee.IsOnline() && !ee.Session.IsValid() {
		return nil, fmt.Errorf("%w: cannot set system contract", cliutil.ErrOffline)
	}

	contractID := base58.Decode(c.ContractID)
	if len(contractID) == 0 {
		return nil, errors.New("could not parse contract id")
	}

	systemContract, err := strconv.ParseBool(c.SystemContract)
	if err != nil {
		return nil, err
	}

	op := &protocol.Operation{
		Op: &protocol.Operation_SetSystemContract{
			SetSystemContract: &protocol.SetSystemContractOperation{
				ContractId:     contractID,
				SystemContract: systemContract,
			},
		},
	}

	result := NewExecutionResult()
	if systemContract {
		result.AddMessage(fmt.Sprintf("Setting contract %s to system level permissions", c.ContractID))
		err = ee.Session.AddOperation(op, fmt.Sprintf("Setting contract %s to system level permissions", c.ContractID))
	} else {
		result.AddMessage(fmt.Sprintf("Setting contract %s to user level permissions", c.ContractID))
		err = ee.Session.AddOperation(op, fmt.Sprintf("Setting contract %s to user level permissions", c.ContractID))
	}

	if err == nil {
		result.AddMessage("Adding operation to transaction session")
	}
	if err != nil {
		err := ee.SubmitTransaction(ctx, result, op)
		if err != nil {
			return nil, fmt.Errorf("cannot set contract, %w", err)
		}
	}

	return result, nil
}

// ----------------------------------------------------------------------------
// Session Command
// ----------------------------------------------------------------------------

// SessionCommand is a command that sets a system call to a new contract and entry point
type SessionCommand struct {
	Command string
}

// NewSessionCommand calls a contract method
func NewSessionCommand(inv *CommandParseResult) Command {
	return &SessionCommand{
		Command: *inv.Args["command"],
	}
}

// Execute a contract call
func (c *SessionCommand) Execute(ctx context.Context, ee *ExecutionEnvironment) (*ExecutionResult, error) {
	if !ee.IsWalletOpen() {
		return nil, fmt.Errorf("%w: cannot manage session", cliutil.ErrWalletClosed)
	}

	result := NewExecutionResult()

	switch c.Command {
	case "begin":
		err := ee.Session.BeginSession()
		if err != nil {
			return nil, fmt.Errorf("cannot begin transaction session, %w", err)
		}
		result.AddMessage("Began transaction session")
	case "submit":
		if !ee.IsWalletOpen() {
			return nil, fmt.Errorf("%w: cannot submit session", cliutil.ErrWalletClosed)
		}

		var offline bool = false

		if !ee.IsOnline() {
			if ee.IsNonceAuto() {
				return nil, fmt.Errorf("%w: cannot submit offline session if nonce is auto", cliutil.ErrOffline)
			}

			if ee.IsChainIDAuto() {
				return nil, fmt.Errorf("%w: cannot submit offline session if chain id is auto", cliutil.ErrOffline)
			}

			if !ee.rcLimit.absolute {
				return nil, fmt.Errorf("%w: cannot submit offline session if resource limit is a percentage", cliutil.ErrOffline)
			}

			// Set offline flag and continue
			offline = true
		}

		reqs, err := ee.Session.GetOperations()
		if err != nil {
			return nil, fmt.Errorf("cannot submit transaction session, %w", err)
		}

		if len(reqs) > 0 {
			ops := make([]*protocol.Operation, len(reqs))
			for i := range reqs {
				ops[i] = reqs[i].Op
			}

			if offline {
				txn, err := ee.CreateSignedTransaction(ctx, ops...)
				if err != nil {
					return nil, fmt.Errorf("cannot submit transaction session, %w", err)
				}

				// Convert to json
				result.AddMessage("JSON:")
				txnJSON, err := json.MarshalIndent(txn, "", "  ")
				if err != nil {
					return nil, fmt.Errorf("cannot submit transaction session, %w", err)
				}
				result.AddMessage(string(txnJSON))

				// Convert to base64
				data, err := proto.Marshal(txn)
				if err != nil {
					return nil, fmt.Errorf("cannot submit transaction session, %w", err)
				}

				result.AddMessage("\nBase64:")
				result.AddMessage(base64.StdEncoding.EncodeToString(data))
			} else {
				err := ee.SubmitTransaction(ctx, result, ops...)
				if err != nil {
					return nil, fmt.Errorf("error submitting transaction, %w", err)
				}
			}
		} else {
			result.AddMessage("Cancelling transaction because session has 0 operations")
		}

		err = ee.Session.EndSession()
		if err != nil {
			return nil, fmt.Errorf("cannot end transaction session, %w", err)
		}
	case "cancel":
		err := ee.Session.EndSession()
		if err != nil {
			return nil, fmt.Errorf("cannot cancel transaction session, %w", err)
		}
		result.AddMessage("Cancelled transaction session")
	case "view":
		reqs, err := ee.Session.GetOperations()
		if err != nil {
			return nil, fmt.Errorf("cannot view transaction session, %w", err)
		}

		result.AddMessage(fmt.Sprintf("Transaction Session (%v operations):", len(reqs)))
		for i, op := range reqs {
			result.AddMessage(fmt.Sprintf("%v: %s", i, op.LogMessage))
		}
	default:
		return nil, fmt.Errorf("unknown command %s, options are (begin, submit, cancel, view)", c.Command)
	}

	return result, nil
}

// ----------------------------------------------------------------------------
// AccountRc Command
// ----------------------------------------------------------------------------

// AccountRcCommand is a command that retrieves a given accounts resource credits
type AccountRcCommand struct {
	Address *string
}

// NewAccountRcCommand creates a new GetAccountRcsCommand object
func NewAccountRcCommand(inv *CommandParseResult) Command {
	return &AccountRcCommand{Address: inv.Args["address"]}
}

// Execute the retrieval of a given addresses resource credits
func (c *AccountRcCommand) Execute(ctx context.Context, ee *ExecutionEnvironment) (*ExecutionResult, error) {
	if !ee.IsOnline() {
		return nil, fmt.Errorf("%w: cannot get account rc", cliutil.ErrOffline)
	}

	var address []byte

	if c.Address == nil {
		if !ee.IsWalletOpen() {
			return nil, fmt.Errorf("%w: cannot get account rc", cliutil.ErrWalletClosed)
		}

		address = ee.Key.AddressBytes()
	} else {
		address = base58.Decode(*c.Address)
		if len(address) == 0 {
			return nil, errors.New("could not parse address")
		}
	}

	rc, err := ee.RPCClient.GetAccountRc(ctx, address)
	if err != nil {
		return nil, err
	}

	message := fmt.Sprintf("%v rc", rc)

	result := NewExecutionResult()
	result.AddMessage(message)

	return result, nil
}

// ----------------------------------------------------------------------------
// List
// ----------------------------------------------------------------------------

// ListCommand is a command that lists available commands
type ListCommand struct {
}

// NewListCommand creates a new list command object
func NewListCommand(inv *CommandParseResult) Command {
	return &ListCommand{}
}

// Execute lists available commands
func (c *ListCommand) Execute(ctx context.Context, ee *ExecutionEnvironment) (*ExecutionResult, error) {
	cmds := ee.Parser.Commands.List(true)

	result := NewExecutionResult()
	result.AddMessage(cmds...)

	return result, nil
}<|MERGE_RESOLUTION|>--- conflicted
+++ resolved
@@ -18,6 +18,7 @@
 	"github.com/koinos/koinos-proto-golang/koinos/protocol"
 	"github.com/koinos/koinos-util-golang/rpc"
 	"github.com/shopspring/decimal"
+	"google.golang.org/protobuf/proto"
 
 	util "github.com/koinos/koinos-util-golang"
 )
@@ -1091,123 +1092,6 @@
 }
 
 // ----------------------------------------------------------------------------
-<<<<<<< HEAD
-// Transfer
-// ----------------------------------------------------------------------------
-
-// TransferCommand is a command that closes an open wallet
-type TransferCommand struct {
-	Address string
-	Amount  string
-}
-
-// NewTransferCommand creates a new close object
-func NewTransferCommand(inv *CommandParseResult) Command {
-	addressString := inv.Args["to"]
-	return &TransferCommand{Address: *addressString, Amount: *inv.Args["value"]}
-}
-
-// Execute transfers token
-func (c *TransferCommand) Execute(ctx context.Context, ee *ExecutionEnvironment) (*ExecutionResult, error) {
-	if !ee.IsWalletOpen() {
-		return nil, fmt.Errorf("%w: cannot transfer", cliutil.ErrWalletClosed)
-	}
-
-	if !ee.IsOnline() && !ee.Session.IsValid() {
-		return nil, fmt.Errorf("%w: cannot transfer", cliutil.ErrOffline)
-	}
-
-	// Convert the amount to a decimal
-	dAmount, err := decimal.NewFromString(c.Amount)
-	if err != nil {
-		return nil, fmt.Errorf("%w: %s", cliutil.ErrInvalidAmount, err.Error())
-	}
-
-	// Convert the amount to satoshis
-	sAmount, err := util.DecimalToSatoshi(&dAmount, cliutil.KoinPrecision)
-	if err != nil {
-		return nil, fmt.Errorf("%w: %s", cliutil.ErrInvalidAmount, err.Error())
-	}
-
-	// Ensure a transfer greater than zero
-	if sAmount <= 0 {
-		minimalAmount, _ := util.SatoshiToDecimal(1, cliutil.KoinPrecision)
-		return nil, fmt.Errorf("%w: cannot transfer %s %s, amount should be greater than minimal %s (1e-%d) %s", cliutil.ErrInvalidAmount, dAmount, cliutil.KoinSymbol, minimalAmount, cliutil.KoinPrecision, cliutil.KoinSymbol)
-	}
-
-	// Setup command execution environment
-	contractID := base58.Decode(cliutil.KoinContractID)
-	if len(contractID) == 0 {
-		panic("Invalid KOIN contract ID")
-	}
-
-	myAddress := ee.Key.AddressBytes()
-
-	// Fetch the account's balance if we are online
-	var balance uint64
-	if ee.IsOnline() {
-		balance, err = ee.RPCClient.GetAccountBalance(ctx, myAddress, contractID, cliutil.KoinBalanceOfEntry)
-		if err != nil {
-			return nil, err
-		}
-		dBalance, err := util.SatoshiToDecimal(balance, cliutil.KoinPrecision)
-		if err != nil {
-			return nil, err
-		}
-
-		// Ensure a transfer greater than opened account balance
-
-		if balance <= sAmount {
-			return nil, fmt.Errorf("%w: insufficient balance %s %s on opened wallet %s, cannot transfer %s %s", cliutil.ErrInvalidAmount, dBalance, cliutil.KoinSymbol, base58.Encode(myAddress), dAmount, cliutil.KoinSymbol)
-		}
-	}
-
-	toAddress := base58.Decode(c.Address)
-	if len(toAddress) == 0 {
-		return nil, errors.New("could not parse address")
-	}
-
-	transferArgs := &token.TransferArguments{
-		From:  myAddress,
-		To:    toAddress,
-		Value: uint64(sAmount),
-	}
-
-	args, err := proto.Marshal(transferArgs)
-	if err != nil {
-		return nil, err
-	}
-
-	op := &protocol.Operation{
-		Op: &protocol.Operation_CallContract{
-			CallContract: &protocol.CallContractOperation{
-				ContractId: contractID,
-				EntryPoint: cliutil.KoinTransferEntry,
-				Args:       args,
-			},
-		},
-	}
-
-	result := NewExecutionResult()
-	result.AddMessage(fmt.Sprintf("Transferring %s %s to %s", dAmount, cliutil.KoinSymbol, c.Address))
-
-	err = ee.Session.AddOperation(op, fmt.Sprintf("Transfer %s %s to %s", dAmount, cliutil.KoinSymbol, c.Address))
-	if err == nil {
-		result.AddMessage("Adding operation to transaction session")
-	}
-	if err != nil {
-		err := ee.SubmitTransaction(ctx, result, op)
-		if err != nil {
-			return nil, fmt.Errorf("cannot transfer, %w", err)
-		}
-	}
-
-	return result, nil
-}
-
-// ----------------------------------------------------------------------------
-=======
->>>>>>> 0727ed8a
 // SetSystemCall Command
 // ----------------------------------------------------------------------------
 
